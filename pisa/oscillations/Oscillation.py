#! /usr/bin/env python
#
# Oscillation.py
#
# This module is the implementation of the physics oscillation step.
# In this step, oscillation probability maps of each neutrino flavor
# into the others are produced, for a given set of oscillation
# parameters. It is then multiplied by the corresponding flux map,
# producing oscillated flux maps for each flavor.
#
# author: Timothy C. Arlen
#         tca3@psu.edu
#
# date:   Jan. 21, 2014
#


import os,sys
import numpy as np
from argparse import ArgumentParser, ArgumentDefaultsHelpFormatter
from pisa.utils.log import logging, profile, set_verbosity
from pisa.utils.utils import check_binning, get_binning
from pisa.utils.jsons import from_json, to_json
from pisa.utils.proc import report_params, get_params, add_params
from pisa.oscillations.Prob3OscillationService import Prob3OscillationService
from pisa.oscillations.NucraftOscillationService import NucraftOscillationService
from pisa.oscillations.TableOscillationService import TableOscillationService
try:
    from pisa.oscillations.Prob3GPUOscillationService import Prob3GPUOscillationService
except:
    logging.info("NOT loading Prob3GPUOscillationService in Oscillation.py")

def get_osc_flux(flux_maps,osc_service=None,deltam21=None,deltam31=None,
                 energy_scale=None, theta12=None,theta13=None,theta23=None,
                 deltacp=None,nutau_norm=None,**kwargs):
    '''
    Obtain a map in energy and cos(zenith) of the oscillation probabilities from

    the OscillationService and compute the oscillated flux.
    Inputs:
      flux_maps - dictionary of atmospheric flux ['nue','numu','nue_bar','numu_bar']
      osc_service - a handle to an OscillationService
      others - oscillation parameters to compute oscillation probability maps from.
    '''

    #Be verbose on input
    params = get_params()

    report_params(params, units = ['rad','eV^2','eV^2','','','rad','rad','rad'])

    #Initialize return dict
    osc_flux_maps = {'params': add_params(params,flux_maps['params'])}

    #Get oscillation probability map from service
    osc_prob_maps = osc_service.get_osc_prob_maps(deltam21=deltam21,
                                                  deltam31=deltam31,
                                                  theta12=theta12,
                                                  theta13=theta13,
                                                  theta23=theta23,
                                                  deltacp=deltacp,
                                                  energy_scale=energy_scale,
                                                  **kwargs)

    ebins, czbins = get_binning(flux_maps)

    for to_flav in ['nue','numu','nutau']:
	for mID in ['','_bar']: # 'matter' ID
            nue_flux = flux_maps['nue'+mID]['map']
            numu_flux = flux_maps['numu'+mID]['map']
            scale = 1
            if(to_flav=='nutau'):
                scale = nutau_norm
            oscflux = {'ebins':ebins,
                       'czbins':czbins,
                       'map':(scale*nue_flux*osc_prob_maps['nue'+mID+'_maps'][to_flav+mID] +
                              scale*numu_flux*osc_prob_maps['numu'+mID+'_maps'][to_flav+mID])
                       }
            osc_flux_maps[to_flav+mID] = oscflux

    return osc_flux_maps


if __name__ == '__main__':

    # parser
    parser = ArgumentParser(description='Takes the oscillation parameters '
                            'as input and writes out a set of osc flux maps',
                            formatter_class=ArgumentDefaultsHelpFormatter)
    parser.add_argument('flux_maps',metavar='FLUX',type=from_json,
                        help='''JSON atm flux input file with the following parameters:
    {"nue": {'czbins':[], 'ebins':[], 'map':[]},
     "numu": {...},
     "nue_bar": {...},
     "numu_bar":{...}}''')
    parser.add_argument('--deltam21',type=float,default=7.54e-5,
                        help='''deltam21 value [eV^2]''')
    parser.add_argument('--deltam31',type=float,default=0.00246,
                        help='''deltam31 value [eV^2]''')
    parser.add_argument('--theta12',type=float,default=0.5873,
                        help='''theta12 value [rad]''')
    parser.add_argument('--theta13',type=float,default=0.1562,
                        help='''theta13 value [rad]''')
    parser.add_argument('--theta23',type=float,default=0.6745,
                        help='''theta23 value [rad]''')
    parser.add_argument('--deltacp',type=float,default=0.0,
                        help='''deltaCP value to use [rad]''')
<<<<<<< HEAD
    parser.add_argument('--nutau_norm',type=float,default=1.0,
                        help='''nutau normalization factor''')
    parser.add_argument('--earth-model',type=str,default='oscillations/PREM_60layer.dat',
=======
    parser.add_argument('--earth-model',type=str,default='oscillations/PREM_12layer.dat',
>>>>>>> 0d953243
                        dest='earth_model',
                        help='''Earth model data (density as function of radius)''')
    parser.add_argument('--energy-scale',type=float,default=1.0,
                        dest='energy_scale',
                        help='''Energy off scaling due to mis-calibration.''')
    parser.add_argument('--code',type=str,choices = ['prob3','table','nucraft','gpu'],
                        default='prob3',
                        help='''Oscillation code to use''')
    parser.add_argument('--oversample_e', type=int, default=13,
                        help='''oversampling factor for energy;
                        i.e. every 2D bin will be oversampled by this factor in
                        each dimension''')
    parser.add_argument('--oversample_cz', type=int, default=12,
                        help='''oversampling factor for  cos(zen);
                        i.e. every 2D bin will be oversampled by this factor in
                        each dimension ''')
    parser.add_argument('--detector-depth', type=float, default=2.0,
                        dest='detector_depth',
                        help='''Detector depth in km''')
    parser.add_argument('--propagation-height', type=float, default=None,
                        dest='prop_height',
                        help='''Height in the atmosphere to begin propagation in km.
                        Prob3 default: 20.0 km
                        NuCraft default: 'sample' from a distribution''')
    parser.add_argument('--precision', type=float, default=5e-4,
                        dest='osc_precision',
                        help='''Requested precision for unitarity (NuCraft only)''')
    parser.add_argument('--tabledir', type=str, default='oscillations',
                        dest='datadir',
                        help='''Path to stored oscillation data (Tables only)''')
    parser.add_argument('-o', '--outfile', dest='outfile', metavar='FILE', type=str,
                        action='store',default="osc_flux.json",
                        help='file to store the output')
    parser.add_argument('-v', '--verbose', action='count', default=None,
                        help='set verbosity level')
    args = parser.parse_args()

    #Set verbosity level
    set_verbosity(args.verbose)

    #Get binning
    ebins, czbins = check_binning(args.flux_maps)

    #Initialize an oscillation service
    iniargs = {'earth_model': args.earth_model,
               'detector_depth': args.detector_depth,
               'prop_height': args.prop_height,
               'osc_precision': args.osc_precision,
               'datadir': args.datadir}

    if args.code=='prob3':
      if iniargs['prop_height'] is None: iniargs['prop_height'] = 20.0
      osc_service = Prob3OscillationService(ebins, czbins, **iniargs)
    elif args.code=='nucraft':
      if iniargs['prop_height'] is None: iniargs['prop_height'] = 'sample'
      osc_service = NucraftOscillationService(ebins, czbins, **iniargs)
    elif args.code=='gpu':
        settings = vars(args)
        osc_service = Prob3GPUOscillationService(ebins, czbins, **settings)
    else:
      osc_service = TableOscillationService(ebins, czbins, **iniargs)

    logging.info("Getting osc prob maps")
    osc_flux_maps = get_osc_flux(args.flux_maps, osc_service,
                                 deltam21 = args.deltam21,
                                 deltam31 = args.deltam31,
                                 deltacp = args.deltacp,
                                 nutau_norm = args.nutau_norm,
                                 theta12 = args.theta12,
                                 theta13 = args.theta13,
                                 theta23 = args.theta23,
                                 oversample_e = args.oversample_e,
                                 oversample_cz = args.oversample_cz,
                                 energy_scale = args.energy_scale)

    #Write out
    logging.info("Saving output to: %s",args.outfile)
    to_json(osc_flux_maps, args.outfile)<|MERGE_RESOLUTION|>--- conflicted
+++ resolved
@@ -104,13 +104,9 @@
                         help='''theta23 value [rad]''')
     parser.add_argument('--deltacp',type=float,default=0.0,
                         help='''deltaCP value to use [rad]''')
-<<<<<<< HEAD
     parser.add_argument('--nutau_norm',type=float,default=1.0,
                         help='''nutau normalization factor''')
-    parser.add_argument('--earth-model',type=str,default='oscillations/PREM_60layer.dat',
-=======
     parser.add_argument('--earth-model',type=str,default='oscillations/PREM_12layer.dat',
->>>>>>> 0d953243
                         dest='earth_model',
                         help='''Earth model data (density as function of radius)''')
     parser.add_argument('--energy-scale',type=float,default=1.0,
